//! Benchmark VM interpretation

use criterion::{criterion_group, criterion_main, Criterion};
use ella::builtin_functions::{builtin_initial_state, default_builtin_vars};
use ella_parser::parser::Parser;
use ella_passes::resolve::Resolver;
<<<<<<< HEAD
=======
use ella_passes::type_checker::TypeChecker;
use ella_source::Source;
>>>>>>> 4c48fce9
use ella_value::chunk::Chunk;
use ella_passes::type_checker::TypeChecker;
use ella_value::BuiltinVars;
use ella_vm::codegen::Codegen;
use ella_vm::vm::Vm;

fn codegen_str<'a>(source: &str, builtin_vars: &'a BuiltinVars) -> (Chunk, Vm<'a>) {
<<<<<<< HEAD
    let (mut resolve_result, mut type_check_result, vm) = builtin_initial_state(&builtin_vars);
=======
    let dummy_source: Source = "".into();
    let mut resolver = Resolver::new(dummy_source.clone());
    resolver.resolve_builtin_vars(&builtin_vars);
    let mut resolve_result = resolver.into_resolve_result();

    let mut type_checker = TypeChecker::new(&resolve_result, dummy_source.clone());
    type_checker.type_check_builtin_vars(&builtin_vars);
    let mut typecheck_result = type_checker.into_type_check_result();

    let mut vm = Vm::new(&builtin_vars);
    let mut codegen = Codegen::new(
        "<global>".to_string(),
        &resolve_result,
        &typecheck_result,
        &dummy_source,
    );
    codegen.codegen_builtin_vars(&builtin_vars);
    vm.interpret(codegen.into_inner_chunk()); // load built in functions into memory
>>>>>>> 4c48fce9

    let source = source.into();
    let mut parser = Parser::new(&source);
    let ast = parser.parse_program();

    let mut resolver = Resolver::new_with_existing_resolve_result(source.clone(), resolve_result);
    resolver.resolve_top_level(&ast);
    resolve_result = resolver.into_resolve_result();

    let mut type_checker =
<<<<<<< HEAD
        TypeChecker::new_with_type_check_result(&resolve_result, source.clone(), type_check_result);
    type_checker.type_check_global(&ast);
    type_check_result = type_checker.into_type_check_result();
=======
        TypeChecker::new_with_type_check_result(&resolve_result, source.clone(), typecheck_result);
    type_checker.type_check_global(&ast);
    typecheck_result = type_checker.into_type_check_result();
>>>>>>> 4c48fce9

    eprintln!("{}", source);
    assert!(source.has_no_errors());

    let mut codegen = Codegen::new(
        "<global>".to_string(),
        &resolve_result,
<<<<<<< HEAD
        &type_check_result,
=======
        &typecheck_result,
>>>>>>> 4c48fce9
        &source,
    );

    codegen.codegen_function(&ast);

    (codegen.into_inner_chunk(), vm)
}

macro_rules! benchmark_source {
    ($c: expr, $name: expr, $source: expr) => {{
        let builtin_vars = default_builtin_vars();
        let (chunk, mut vm) = codegen_str($source, &builtin_vars);
        let initial_state = vm.vm_state().clone();

        $c.bench_function($name, |b| {
            b.iter(|| {
                // reset stack
                vm.restore_vm_state(initial_state.clone());
                vm.interpret(chunk.clone());
            });
        });
    }};
}

fn iteration(c: &mut Criterion) {
    benchmark_source!(
        c,
        "iteration",
        r#"
        let i = 1000000;
        while i > 0 {
            i -= 1;
        }"#
    );
}

fn function_call(c: &mut Criterion) {
    benchmark_source!(
        c,
        "function-call",
        r#"
        fn foo(x) { return x * 2; }
        foo(10);"#
    );
}

criterion_group!(benches, iteration, function_call);
criterion_main!(benches);<|MERGE_RESOLUTION|>--- conflicted
+++ resolved
@@ -4,40 +4,14 @@
 use ella::builtin_functions::{builtin_initial_state, default_builtin_vars};
 use ella_parser::parser::Parser;
 use ella_passes::resolve::Resolver;
-<<<<<<< HEAD
-=======
 use ella_passes::type_checker::TypeChecker;
-use ella_source::Source;
->>>>>>> 4c48fce9
 use ella_value::chunk::Chunk;
-use ella_passes::type_checker::TypeChecker;
 use ella_value::BuiltinVars;
 use ella_vm::codegen::Codegen;
 use ella_vm::vm::Vm;
 
 fn codegen_str<'a>(source: &str, builtin_vars: &'a BuiltinVars) -> (Chunk, Vm<'a>) {
-<<<<<<< HEAD
     let (mut resolve_result, mut type_check_result, vm) = builtin_initial_state(&builtin_vars);
-=======
-    let dummy_source: Source = "".into();
-    let mut resolver = Resolver::new(dummy_source.clone());
-    resolver.resolve_builtin_vars(&builtin_vars);
-    let mut resolve_result = resolver.into_resolve_result();
-
-    let mut type_checker = TypeChecker::new(&resolve_result, dummy_source.clone());
-    type_checker.type_check_builtin_vars(&builtin_vars);
-    let mut typecheck_result = type_checker.into_type_check_result();
-
-    let mut vm = Vm::new(&builtin_vars);
-    let mut codegen = Codegen::new(
-        "<global>".to_string(),
-        &resolve_result,
-        &typecheck_result,
-        &dummy_source,
-    );
-    codegen.codegen_builtin_vars(&builtin_vars);
-    vm.interpret(codegen.into_inner_chunk()); // load built in functions into memory
->>>>>>> 4c48fce9
 
     let source = source.into();
     let mut parser = Parser::new(&source);
@@ -48,15 +22,9 @@
     resolve_result = resolver.into_resolve_result();
 
     let mut type_checker =
-<<<<<<< HEAD
         TypeChecker::new_with_type_check_result(&resolve_result, source.clone(), type_check_result);
     type_checker.type_check_global(&ast);
     type_check_result = type_checker.into_type_check_result();
-=======
-        TypeChecker::new_with_type_check_result(&resolve_result, source.clone(), typecheck_result);
-    type_checker.type_check_global(&ast);
-    typecheck_result = type_checker.into_type_check_result();
->>>>>>> 4c48fce9
 
     eprintln!("{}", source);
     assert!(source.has_no_errors());
@@ -64,11 +32,7 @@
     let mut codegen = Codegen::new(
         "<global>".to_string(),
         &resolve_result,
-<<<<<<< HEAD
         &type_check_result,
-=======
-        &typecheck_result,
->>>>>>> 4c48fce9
         &source,
     );
 
