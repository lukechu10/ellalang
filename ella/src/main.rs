--- conflicted
+++ resolved
@@ -51,7 +51,6 @@
     while !repl_input_is_finished(&buf) {
         let mut tmp = String::new();
 
-<<<<<<< HEAD
         print!("{} ", ".".repeat((5 + (4 * indent)) as usize));
         stdout.flush().unwrap();
         match stdin.read_line(&mut tmp) {
@@ -80,16 +79,6 @@
     let builtin_vars = default_builtin_vars();
 
     let (mut resolve_result, mut type_check_result, mut vm) = builtin_initial_state(&builtin_vars);
-=======
-    let mut type_checker = TypeChecker::new(&resolve_result, dummy_source.clone());
-    type_checker.type_check_builtin_vars(&builtin_vars);
-    let mut typecheck_result = type_checker.into_type_check_result();
-
-    let mut vm = Vm::new(&builtin_vars);
-    let mut codegen = Codegen::new("<global>".to_string(), &resolve_result, &typecheck_result, &dummy_source);
-    codegen.codegen_builtin_vars(&builtin_vars);
-    vm.interpret(codegen.into_inner_chunk()); // load built in functions into memory
->>>>>>> 4c48fce9
 
     loop {
         print!("> ");
@@ -113,18 +102,14 @@
         let mut type_checker = TypeChecker::new_with_type_check_result(
             &resolve_result_tmp,
             source.clone(),
-            typecheck_result,
+            type_check_result,
         );
         type_checker.type_check_global(&ast);
-        typecheck_result = type_checker.into_type_check_result();
+        type_check_result = type_checker.into_type_check_result();
 
         eprintln!("{}", source);
         if source.has_no_errors() {
-<<<<<<< HEAD
             let mut codegen = Codegen::new("<global>".to_string(), &resolve_result_tmp, &type_check_result, &source);
-=======
-            let mut codegen = Codegen::new("<global>".to_string(), &resolve_result_tmp, &typecheck_result, &source);
->>>>>>> 4c48fce9
 
             codegen.codegen_function(&ast);
 
@@ -150,23 +135,7 @@
 fn interpret_file_contents(source: &str) {
     let builtin_vars = default_builtin_vars();
 
-<<<<<<< HEAD
     let (mut resolve_result, mut type_check_result, mut vm) = builtin_initial_state(&builtin_vars);
-=======
-    let dummy_source: Source = "".into();
-    let mut resolver = Resolver::new(dummy_source.clone());
-    resolver.resolve_builtin_vars(&builtin_vars);
-    let mut resolve_result = resolver.into_resolve_result();
-
-    let mut type_checker = TypeChecker::new(&resolve_result, dummy_source.clone());
-    type_checker.type_check_builtin_vars(&builtin_vars);
-    let mut typecheck_result = type_checker.into_type_check_result();
-
-    let mut vm = Vm::new(&builtin_vars);
-    let mut codegen = Codegen::new("<global>".to_string(), &resolve_result, &typecheck_result, &dummy_source);
-    codegen.codegen_builtin_vars(&builtin_vars);
-    vm.interpret(codegen.into_inner_chunk()); // load built in functions into memory
->>>>>>> 4c48fce9
 
     let source = source.into();
     let mut parser = Parser::new(&source);
@@ -177,18 +146,14 @@
     resolve_result = resolver.into_resolve_result();
 
     let mut type_checker =
-        TypeChecker::new_with_type_check_result(&resolve_result, source.clone(), typecheck_result);
+        TypeChecker::new_with_type_check_result(&resolve_result, source.clone(), type_check_result);
     type_checker.type_check_global(&ast);
-    typecheck_result = type_checker.into_type_check_result();
+    type_check_result = type_checker.into_type_check_result();
 
     if !source.has_no_errors() {
         eprintln!("{}", source);
     } else {
-<<<<<<< HEAD
         let mut codegen = Codegen::new("<global>".to_string(), &resolve_result, &type_check_result, &source);
-=======
-        let mut codegen = Codegen::new("<global>".to_string(), &resolve_result, &typecheck_result, &source);
->>>>>>> 4c48fce9
 
         codegen.codegen_function(&ast);
 
